--- conflicted
+++ resolved
@@ -162,9 +162,6 @@
         self.color
     }
 
-<<<<<<< HEAD
-    pub fn set_mod_level(&'a mut self, module: &str, level: Level) -> Level {
-=======
     pub fn set_no_mod(&'a mut self, val: bool) {
         println!("logger_params: setting no_mod to {}", val);
         self.no_mod = val;
@@ -174,14 +171,13 @@
     }
 
     pub fn set_mod_level(&'a mut self, module: &str, level: &Level) -> &'a Level {
->>>>>>> f76ce77d
         self.mod_level.insert(String::from(module), level.clone());
-        if level > self.max_level {
-            self.max_level = level;
-        } else if level < self.max_level {
+        if level > &self.max_level {
+            self.max_level = *level;
+        } else if level < &self.max_level {
             self.recalculate_max_level();
         }
-        self.max_level
+        &self.max_level
     }
 
     pub fn set_mod_config(&'a mut self, mod_config: &HashMap<String, Level>) -> &'a Level {
